--- conflicted
+++ resolved
@@ -2,7 +2,7 @@
 import traceback
 from queue import Queue
 
-from sqlalchemy import MetaData, Table
+from sqlalchemy import MetaData, Table, and_
 from sqlalchemy.sql import select
 
 from bonobo import Bag
@@ -15,86 +15,18 @@
     pass
 
 
-<<<<<<< HEAD
 class InsertOrUpdate(Configurable):
     """
-    xxx todo fields vs columns, choose a name
+    TODO: fields vs columns, choose a name (XXX)
     """
-    table_name: str = Option(str, required=True)
-    fetch_columns: tuple = Option(tuple, default=())
-    insert_only_fields: tuple = Option(tuple, default=())
-    discriminant: tuple = Option(tuple, default=('id',))
-    created_at_field: str = Option(str, default='created_at')
-    updated_at_field: str = Option(str, default='updated_at')
-    allowed_operations: tuple = Option(tuple, default=(INSERT, UPDATE,))
-    buffer_size: int = Option(int, default=1000)
-=======
-@with_context
-class DatabaseWriter:
-    engine = None
-    table_name = None
-    fetch_columns = None
-    insert_only_fields = ()
-    discriminant = ('id', )
-    created_at_field = 'created_at'
-    updated_at_field = 'updated_at'
-    allowed_operations = (INSERT, UPDATE, )
-
-    def __init__(
-        self,
-        engine=None,
-        table_name=None,
-        fetch_columns=None,
-        discriminant=None,
-        created_at_field=None,
-        updated_at_field=None,
-        insert_only_fields=None,
-        allowed_operations=None
-    ):
-
-        self.engine = engine or self.engine
-        self.table_name = table_name or self.table_name
-
-        # XXX should take self.fetch_columns into account if provided
-        self.fetch_columns = {}
-        if isinstance(fetch_columns, (list, tuple)):
-            self.add_fetch_columns(*fetch_columns)
-        elif isinstance(fetch_columns, dict):
-            self.add_fetch_columns(**fetch_columns)
-
-        self.discriminant = discriminant or self.discriminant
-        self.created_at_field = created_at_field or self.created_at_field
-        self.updated_at_field = updated_at_field or self.updated_at_field
-        self.insert_only_fields = insert_only_fields or self.insert_only_fields
-        self.allowed_operations = allowed_operations or self.allowed_operations
-
-        self._max_buffer_size = 1000
-        self._last_duration = None
-        self._last_commit_at = None
-        self._query_count = 0
-
-    def get_insert_columns_for(self, hash):
-        """List of columns we can use for insert."""
-        return self.columns
-
-    def get_update_columns_for(self, hash, row):
-        """List of columns we can use for update."""
-        return [column for column in self.columns if not column in self.insert_only_fields]
-
-    def get_columns_for(self, hash, row=None):
-        """Retrieve list of table column names for which we have a value in given hash.
-
-        """
-        if row:
-            column_names = self.get_update_columns_for(hash, row)
-        else:
-            column_names = self.get_insert_columns_for(hash)
-
-        return [key for key in hash if key in column_names]
-
-    def initialize(self, context):
-        context.stats.update(dict(SELECT=0, INSERT=0, UPDATE=0))
->>>>>>> f7c54479
+    table_name = Option(str, positional=True, required=True)  # type: str
+    fetch_columns = Option(tuple, default=())  # type: tuple
+    insert_only_fields = Option(tuple, default=())  # type: tuple
+    discriminant = Option(tuple, default=('id',))  # type: tuple
+    created_at_field = Option(str, default='created_at')  # type: str
+    updated_at_field = Option(str, default='updated_at')  # type: str
+    allowed_operations = Option(tuple, default=(INSERT, UPDATE,))  # type: tuple
+    buffer_size = Option(int, default=1000)  # type: int
 
     engine = Service('sqlalchemy.engine')  # type: str
 
@@ -123,12 +55,11 @@
         :param engine: 
         :param connection: 
         """
-        buffer = Queue()
-        yield buffer
+        buffer = yield Queue()
         for row in self.commit(table, connection, buffer, force=True):
-            context.push(Bag(row))
+            context.send(Bag(row))
 
-    def __call__(self, engine, connection, table, buffer, row, *args):
+    def __call__(self, engine, connection, table, buffer, *args, **kwargs):
         """
         Main transformatio method, pushing a row to the "yet to be processed elements" queue and commiting if necessary.
         
@@ -137,7 +68,14 @@
         :param buffer: 
         :param row: 
         """
-        buffer.put(row)
+
+        if len(args) == 1 and not len(kwargs):
+            buffer.put(args[0])
+        elif len(kwargs) and not len(args):
+            buffer.put(kwargs)
+        else:
+            raise RuntimeError('Invalid input.')
+
         yield from self.commit(table, connection, buffer)
 
     def commit(self, table, connection, buffer, force=False):
@@ -172,9 +110,9 @@
 
             query = table.update().values(**{
                 col: row.get(col) for col in self.get_columns_for(column_names, row, dbrow)
-            }).where(*(
+            }).where(and_(*(
                 getattr(table.c, col) == row.get(col) for col in self.discriminant
-            ))
+            )))
 
         # INSERT
         else:
@@ -216,23 +154,12 @@
 
         return row
 
-<<<<<<< HEAD
     def find(self, connection, table, row):
-        sql = select([table]).where(
+        sql = select([table]).where(and_(
             *(getattr(table.c, col) == row.get(col) for col in self.discriminant)
-        ).limit(1)
+        )).limit(1)
         row = connection.execute(sql).fetchone()
         return dict(row) if row else None
-=======
-    def find(self, dataset, connection=None):
-        query = 'SELECT * FROM {table} WHERE {criteria} LIMIT 1'.format(
-            table=self.component.table_name,
-            criteria=' AND '.join([key_atom + ' = ?' for key_atom in self.component.discriminant]),
-        )
-        rp = (connection or
-              self.connection).execute(query, [dataset.get(key_atom) for key_atom in self.component.discriminant])
->>>>>>> f7c54479
-
 
     def get_columns_for(self, column_names, row, dbrow=None):
         """Retrieve list of table column names for which we have a value in given hash.
@@ -255,4 +182,4 @@
         }
 
         for column in columns:
-            self.fetch_columns[column] = column
+            self.fetch_columns[column] = column